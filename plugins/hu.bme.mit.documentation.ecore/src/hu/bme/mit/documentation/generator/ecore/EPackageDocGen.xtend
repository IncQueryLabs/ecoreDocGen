/* Copyright (c) 2010-2012, Abel Hegedus, Istvan Rath and Daniel Varro
 * All rights reserved. This program and the accompanying materials
 * are made available under the terms of the Eclipse Public License v1.0
 * which accompanies this distribution, and is available at
 * http://www.eclipse.org/legal/epl-v10.html
 *
 * Contributors:
 *   Abel Hegedus - initial API and implementation
 * 	 Adam Horvath - Markdown support, escaping fixes
 *
 *******************************************************************************/
 package hu.bme.mit.documentation.generator.ecore

import com.google.common.collect.Lists
import java.io.Reader
import java.io.StringReader
import java.util.ArrayList
import java.util.GregorianCalendar
import java.util.List
import org.eclipse.emf.ecore.EAttribute
import org.eclipse.emf.ecore.EClass
import org.eclipse.emf.ecore.EClassifier
import org.eclipse.emf.ecore.EDataType
import org.eclipse.emf.ecore.EEnum
import org.eclipse.emf.ecore.EModelElement
import org.eclipse.emf.ecore.ENamedElement
import org.eclipse.emf.ecore.EOperation
import org.eclipse.emf.ecore.EPackage
import org.eclipse.emf.ecore.EReference
import org.eclipse.emf.ecore.EStructuralFeature
import org.eclipse.emf.ecore.ETypedElement
import org.tautua.markdownpapers.ast.Document
import org.tautua.markdownpapers.parser.Parser

/**
 * @author Abel Hegedus
 * @author Adam Horvath
 */
class EPackageDocGen implements IDocGenerator{
	private EPackage pckg
    private StringBuilder builder
    private List<String> filter
    private boolean floatTables
    
    override documentEPackage(StringBuilder sb, EPackage pckg, List<String> nameRefFilter, boolean genHeader){
    	this.floatTables = false;
        this.builder = sb
        this.pckg = pckg
        this.filter = Lists::newArrayList(nameRefFilter)
        
        val gc = new GregorianCalendar()
        val now = gc.getTime().toString()
        if(genHeader){
	        "% This file was created using the TeX documentation generator.\n".appendToBuilder
	        
	        val create = "% Creation date: " + now + "\n"
	        create.appendToBuilder
        }
        
        pckg.documentEPackageHeader.appendToBuilder
        
        //pckg.EClassifiers.sortBy[if(it instanceof EClass){(it as EClass).ESuperTypes.size} else {0}].forEach[
        pckg.EClassifiers.sortBy[name].forEach[


        	if(it instanceof EClass){
	        		
        		val cls = it as EClass

        		cls.documentEClassHeader.appendToBuilder
        		if(!cls.EAttributes.empty){
	        		//"textbf".documentHeader("Attributes", cls.EPackage.nsPrefix+"."+cls.name+".attr", null).appendToBuilder
	        		'''
					\begin{table}[«getTableFloat»]
					\footnotesize
					\begin{tabularx}{\textwidth}{|c| p{4 cm} | X |}
					\hline
					\multicolumn{3}{|c|}{\textbf{Attributes}} \\
					\hline
					Name & Properties & Documentation \\ \hline \hline
	        		'''.appendToBuilder
	        		cls.EAttributes.sortBy[name].forEach[
	        			documentEAttributeHeader.appendToBuilder
	        			''' & '''.appendToBuilder
	        			findGenModelDocumentation(derived).appendToBuilder
	        			'''\\ \hline
	        			'''.appendToBuilder
	        		]
	        		'''
					\end{tabularx}
					\caption{Attributes of the «escapeText(cls.name)» EClass}
					\label{«escapeLabel(cls.EPackage.nsPrefix+"."+cls.name+".attr")»}
					\end{table}
	        		'''.appendToBuilder
	        		
        		}
        		
        		
        		if(!cls.EReferences.empty){
	        		//"paragraph".documentHeader("References", cls.EPackage.nsPrefix+"."+cls.name+".ref", null).appendToBuilder
	        		'''
					\begin{table}[«getTableFloat»]
					\footnotesize
					\begin{tabularx}{\textwidth}{|c| p{4 cm} | X |}
					\hline
					\multicolumn{3}{|c|}{\textbf{References}} \\
					\hline
					Name & Properties & Documentation \\ \hline \hline
	        		'''.appendToBuilder
	        		cls.EReferences.sortBy[name].forEach[
	        			documentEReferenceHeader.appendToBuilder
	        			''' & '''.appendToBuilder
	        			findGenModelDocumentation(derived).appendToBuilder
	        			'''\\ \hline
	        			'''.appendToBuilder
	        		]
	        		'''
					\end{tabularx}
					\caption{References of the «escapeText(cls.name)» EClass}
					\label{«escapeLabel(cls.EPackage.nsPrefix+"."+cls.name+".ref")»}
					\end{table}
	        		'''.appendToBuilder
	        		
        		}
        		
        		if(!cls.EOperations.empty){
		        	//"paragraph".documentHeader("Operations", cls.EPackage.nsPrefix+"."+cls.name+".op", null).appendToBuilder
	        		'''
					\begin{table}[«getTableFloat»]
					\small
					\begin{tabularx}{\textwidth}{|c| p{4 cm} | X |}
					\hline
					\multicolumn{3}{|c|}{\textbf{Operations}} \\
					\hline
					Name & Properties & Documentation \\ \hline \hline
	        		'''.appendToBuilder
	        		cls.EOperations.sortBy[name].forEach[
	        			documentEOperationHeader.appendToBuilder
	        			''' & '''.appendToBuilder
	        			findGenModelDocumentation(false).appendToBuilder
	        			'''\\ \hline
	        			'''.appendToBuilder
	        		]
	        		'''
	        		\end{tabularx}
	        		\caption{Operations of the «escapeText(cls.name)» EClass}
	        		\label{«escapeLabel(cls.EPackage.nsPrefix+"."+cls.name+".op")»}
	        		\end{table}
	        		'''.appendToBuilder
	        		
        		}
        		
        		//if(cls.EOperations.size + cls.EStructuralFeatures.size > 2){
	       		//	'''\clearpage'''.appendToBuilder
	       		//}
        		
        	} else if(it instanceof EDataType){
        		if(it instanceof EEnum){
        			val eenum = it as EEnum
        			eenum.documentEEnumHeader.appendToBuilder
        		}
        	}
        	
        ]
        
    }
	def getTableFloat() { 
		if(floatTables){
			'''!ht'''
		}else{
			'''H'''
		}
	}

    
    def private appendToBuilder(CharSequence s){
    	builder.append(s)
    }
    
    def private documentEPackageHeader(EPackage pckg)
    	'''
    	«val packageName = ePackageFqName(pckg)»
		«val title = "The \\textsc{" + pckg.name + "} metamodel"»
		«documentHeader("section", title, packageName, pckg.nsPrefix, pckg)»
		\paragraph{EPackage properties:} \hspace{0pt} \\ \indent
		«documentProperty("Namespace Prefix", '''«escapeText(pckg.nsPrefix)»''')»
		
		«documentProperty("Namespace URI", '''«pckg.nsURI»''')»
		
        '''

    def private String ePackageFqName(EPackage pckg)
	{
		var current = pckg;
		var List<String> list = new ArrayList;
		var ret = new StringBuilder;
		while(current!=null){
			list.add(0,current.name);
			current = current.eContainer as EPackage;
		}
		var i = 0;
		val len = list.size;
		for(String pElement:list){
			ret.append(pElement);
			if(i < len - 1 ){
				ret.append(".");
			}
			i = i + 1;
		}
		ret.toString();
	}    
    def private documentEClassifierHeader(EClassifier cls)
    '''
    «documentHeader("subsection", cls.name, cls.name, cls.EPackage.nsPrefix+"."+cls.name, cls)»
    '''
    
    def private documentEDataTypeHeader(EDataType dt)
    '''
    «dt.documentEClassifierHeader»
    '''
    
    def private documentEEnumHeader(EEnum eenum)
    '''
	«eenum.documentEDataTypeHeader»
	\begin{table}[«getTableFloat»]
	\footnotesize
	\begin{tabularx}{\textwidth}{| c | c | X |}
	\hline
	\multicolumn{3}{|c|}{\textbf{Literals}} \\
	\hline
	Name & Value & Documentation \\ \hline \hline
	«FOR literal : eenum.ELiterals»
	\texttt{«escapeText(literal.literal)»} & «literal.value» &
	«literal.findGenModelDocumentation(false)» \\ \hline
    «ENDFOR»
	\end{tabularx}
	\caption{Literals of the «escapeText(eenum.name)» EEnum}
	\label{«escapeLabel(eenum.EPackage.nsPrefix+"."+eenum.name+".lit")»}
	\end{table}
    '''
    
    def private documentEClassHeader(EClass cls)
    '''
    «cls.documentEClassifierHeader»
     
    «IF cls.interface»
      \paragraph{EClass properties:} \hspace{0pt} \\ \indent
      \textbf{Interface}
    «ENDIF»
    «IF cls.^abstract»
      «IF cls.interface»
      , 
      «ELSE»
      \paragraph{EClass properties:} \hspace{0pt} \\ \indent
      «ENDIF»
      \textbf{Abstract}
    «ENDIF»
    «IF !cls.ESuperTypes.empty»
      «IF cls.interface || cls.^abstract»
      \\ \indent
      «ELSE»
      \paragraph{EClass properties:} \hspace{0pt} \\ \indent
      «ENDIF»
      \textbf{Supertypes: }
      «FOR st : cls.ESuperTypes SEPARATOR ", "»
        \texttt{«st.preparePossibleReference»}
      «ENDFOR»
    «ENDIF»
    '''
    
    def private documentENamedElement(ENamedElement elem, String color)
    '''
    \texttt{«IF color != null»\color{«color»}{«ENDIF»«escapeText(elem.name)»«IF color != null»}«ENDIF»}
    '''
    
    //(«typePckg.nsURI»)
    // <«typePckg.name»>
    def private documentETypedElement(ETypedElement elem, String color)
    '''
    «elem.documentENamedElement(color)» & 
    «documentProperty("T", elem.preparePossibleReference)»
    \newline
    \textbf{Cardinality:} [«elem.lowerBound»..«IF elem.upperBound == -1»*«ELSE»«elem.upperBound»«ENDIF»]
    «IF !elem.ordered»
    \newline
    \textbf{Unordered}
    «ENDIF»
    «IF !elem.unique»
    \newline
    \textbf{Not unique}
    «ENDIF»'''
    
    def private preparePossibleReference(ETypedElement elem){
    	if(elem.EGenericType != null){
	    	elem.EGenericType.EClassifier.preparePossibleReference
    	} else {
    		'''\textsc{\color{red}{MISSING TYPE!}}'''
    	}
    }
    
    def private preparePossibleReference(EClassifier cls){
    	val typePckg = cls.EPackage
    	val typeName = cls.name
    	
    	if(filter.findFirst[typePckg.nsURI.contains(it)] != null){
    		'''\nameref{«escapeLabel(typePckg.nsPrefix+ "." + typeName)»}'''
    	} else {
    		'''«typeName»'''
    	}
    }
    
    def private documentEStructuralFeatureHeader(EStructuralFeature feat)
    '''
    «IF feat.derived»
	    «feat.documentETypedElement("blue")»
    «ELSE»
    	«feat.documentETypedElement(null)»
    «ENDIF»
    «IF !feat.changeable»
    \newline
    \textbf{Non-changeable}
    «ENDIF»
    «IF feat.volatile»
    \newline
    \textbf{Volatile}
    «ENDIF»
    «IF feat.transient»
    \newline
    \textbf{Transient}
    «ENDIF»
    «IF feat.unsettable»
    \newline
    \textbf{Unsettable}
    «ENDIF»
    «IF feat.defaultValueLiteral != null»
    \newline
    «documentProperty("Default", escapeText(feat.defaultValueLiteral))»
    «ENDIF»
    «IF feat.derived»
    «val fqn = findAnnotation(feat, "org.eclipse.viatra2.emf.incquery.derived.feature", "patternFQN")»
    \newline
    \textbf{Derived}
    «IF fqn != null»
    %\newline
    %(Query: «fqn.replace("hu.bme.mit.transima.models.","").replace(".",".\\allowbreak ")»)
    «ELSE»
    \newline
    \textsc{\color{red}{MISSING DEFINITION!}}
    «ENDIF»
    «ENDIF»
    '''
    
    def private documentEAttributeHeader(EAttribute attr)
    '''
    «attr.documentEStructuralFeatureHeader»
    «IF attr.ID»
    \newline
    \textbf{Identifier}
    «ENDIF»
    '''
    
    def private documentEReferenceHeader(EReference ref)
    '''
    «ref.documentEStructuralFeatureHeader»
    «IF ref.containment»
    \newline
    \textbf{Containment}
    «ENDIF»
    «IF ref.container»
    \newline
    \textbf{Container}
    «ENDIF»
    «IF ref.EOpposite != null»
    \newline
    «documentProperty("Op", ref.EOpposite.name)»
    «ENDIF»
    '''
    //ref.EOpposite.EContainingClass.preparePossibleReference+".\\allowbreak "+
    
    def private documentEOperationHeader(EOperation op)
    '''
    «op.documentETypedElement(null)»
    «IF op.EType != null»
    %\newline
    %\textbf{Returns:}
    %«op.preparePossibleReference»[«op.lowerBound»..«IF op.upperBound == ETypedElement::UNBOUNDED_MULTIPLICITY»*«ELSE»«op.upperBound»«ENDIF»]
    «ENDIF»
    «IF !op.EParameters.empty»
    \newline
    \textbf{Parameters:}
    \begin{itemize}
    «FOR param : op.EParameters»
    	\item «param.preparePossibleReference»[«param.lowerBound»..«IF param.upperBound == ETypedElement::UNBOUNDED_MULTIPLICITY»*«ELSE»«param.upperBound»«ENDIF»] \texttt{«escapeText(param.name)»}
    «ENDFOR»
    \end{itemize}
    «ENDIF»
    '''
    
    def private documentProperty(CharSequence key, CharSequence value)
    '''
    \textbf{«key»:} \texttt{«value»}
    '''
    
    def private documentHeader(String sectionClass, String sectionTitle, String shortTitle, String label, EModelElement element)
    '''
    \«sectionClass»[«escapeText(shortTitle)»]{«escapeText(sectionTitle)»}
    \label{«escapeLabel(label)»}
    
    «IF element != null»
    «element.findGenModelDocumentation»
    «ENDIF»
    '''
    
    def private escapeText(String text){
    	'''«text.replaceAll("_","\\\\_").replaceAll("%","\\\\%")»'''
    }
    
    def private escapeLabel(String text){
    	'''«text.replaceAll("_","").replaceAll("\\.","")»'''
    }
    
    def private findGenModelDocumentation(EModelElement element){
    	element.findGenModelDocumentation(true)
    }
    
    def private findGenModelDocumentation(EModelElement element, boolean required){
    	val doc = findAnnotation(element, "http://www.eclipse.org/emf/2002/GenModel", "documentation")
    	if(doc!=null){
    		val Reader docReader = new StringReader(doc);
    		val Parser parser = new Parser(docReader);
    	
    		val Document markdownDoc = parser.parse();
    		val latexVisitor = new MarkdownToLatexVisitor();
    		markdownDoc.accept(latexVisitor);
    		return latexVisitor.latexString;
    	}
    	else {
    		if(required){
    			return '''\textsc{\color{red}{Missing Documentation!}}'''
    		} else {
		    	return ''''''
    		}
    	}
    }
    
    def private findAnnotation(EModelElement elem, String source, String key){
    	val annotations = elem.EAnnotations
    	if(annotations != null){
	    	val ann = annotations.findFirst[it.source == source]
	    	if(ann != null){
	    		val det = ann.details
	    		if(det != null){
	    			return det.get(key)
	    		}
	    	}
    	}
    }
    
<<<<<<< HEAD

	override generateTail() {
		//not required for latex documents
	}
	
}
=======
}

>>>>>>> 893d475c
<|MERGE_RESOLUTION|>--- conflicted
+++ resolved
@@ -1,469 +1,463 @@
-/* Copyright (c) 2010-2012, Abel Hegedus, Istvan Rath and Daniel Varro
- * All rights reserved. This program and the accompanying materials
- * are made available under the terms of the Eclipse Public License v1.0
- * which accompanies this distribution, and is available at
- * http://www.eclipse.org/legal/epl-v10.html
- *
- * Contributors:
- *   Abel Hegedus - initial API and implementation
- * 	 Adam Horvath - Markdown support, escaping fixes
- *
- *******************************************************************************/
- package hu.bme.mit.documentation.generator.ecore
-
-import com.google.common.collect.Lists
-import java.io.Reader
-import java.io.StringReader
-import java.util.ArrayList
-import java.util.GregorianCalendar
-import java.util.List
-import org.eclipse.emf.ecore.EAttribute
-import org.eclipse.emf.ecore.EClass
-import org.eclipse.emf.ecore.EClassifier
-import org.eclipse.emf.ecore.EDataType
-import org.eclipse.emf.ecore.EEnum
-import org.eclipse.emf.ecore.EModelElement
-import org.eclipse.emf.ecore.ENamedElement
-import org.eclipse.emf.ecore.EOperation
-import org.eclipse.emf.ecore.EPackage
-import org.eclipse.emf.ecore.EReference
-import org.eclipse.emf.ecore.EStructuralFeature
-import org.eclipse.emf.ecore.ETypedElement
-import org.tautua.markdownpapers.ast.Document
-import org.tautua.markdownpapers.parser.Parser
-
-/**
- * @author Abel Hegedus
- * @author Adam Horvath
- */
-class EPackageDocGen implements IDocGenerator{
-	private EPackage pckg
-    private StringBuilder builder
-    private List<String> filter
-    private boolean floatTables
-    
-    override documentEPackage(StringBuilder sb, EPackage pckg, List<String> nameRefFilter, boolean genHeader){
-    	this.floatTables = false;
-        this.builder = sb
-        this.pckg = pckg
-        this.filter = Lists::newArrayList(nameRefFilter)
-        
-        val gc = new GregorianCalendar()
-        val now = gc.getTime().toString()
-        if(genHeader){
-	        "% This file was created using the TeX documentation generator.\n".appendToBuilder
-	        
-	        val create = "% Creation date: " + now + "\n"
-	        create.appendToBuilder
-        }
-        
-        pckg.documentEPackageHeader.appendToBuilder
-        
-        //pckg.EClassifiers.sortBy[if(it instanceof EClass){(it as EClass).ESuperTypes.size} else {0}].forEach[
-        pckg.EClassifiers.sortBy[name].forEach[
-
-
-        	if(it instanceof EClass){
-	        		
-        		val cls = it as EClass
-
-        		cls.documentEClassHeader.appendToBuilder
-        		if(!cls.EAttributes.empty){
-	        		//"textbf".documentHeader("Attributes", cls.EPackage.nsPrefix+"."+cls.name+".attr", null).appendToBuilder
-	        		'''
-					\begin{table}[«getTableFloat»]
-					\footnotesize
-					\begin{tabularx}{\textwidth}{|c| p{4 cm} | X |}
-					\hline
-					\multicolumn{3}{|c|}{\textbf{Attributes}} \\
-					\hline
-					Name & Properties & Documentation \\ \hline \hline
-	        		'''.appendToBuilder
-	        		cls.EAttributes.sortBy[name].forEach[
-	        			documentEAttributeHeader.appendToBuilder
-	        			''' & '''.appendToBuilder
-	        			findGenModelDocumentation(derived).appendToBuilder
-	        			'''\\ \hline
-	        			'''.appendToBuilder
-	        		]
-	        		'''
-					\end{tabularx}
-					\caption{Attributes of the «escapeText(cls.name)» EClass}
-					\label{«escapeLabel(cls.EPackage.nsPrefix+"."+cls.name+".attr")»}
-					\end{table}
-	        		'''.appendToBuilder
-	        		
-        		}
-        		
-        		
-        		if(!cls.EReferences.empty){
-	        		//"paragraph".documentHeader("References", cls.EPackage.nsPrefix+"."+cls.name+".ref", null).appendToBuilder
-	        		'''
-					\begin{table}[«getTableFloat»]
-					\footnotesize
-					\begin{tabularx}{\textwidth}{|c| p{4 cm} | X |}
-					\hline
-					\multicolumn{3}{|c|}{\textbf{References}} \\
-					\hline
-					Name & Properties & Documentation \\ \hline \hline
-	        		'''.appendToBuilder
-	        		cls.EReferences.sortBy[name].forEach[
-	        			documentEReferenceHeader.appendToBuilder
-	        			''' & '''.appendToBuilder
-	        			findGenModelDocumentation(derived).appendToBuilder
-	        			'''\\ \hline
-	        			'''.appendToBuilder
-	        		]
-	        		'''
-					\end{tabularx}
-					\caption{References of the «escapeText(cls.name)» EClass}
-					\label{«escapeLabel(cls.EPackage.nsPrefix+"."+cls.name+".ref")»}
-					\end{table}
-	        		'''.appendToBuilder
-	        		
-        		}
-        		
-        		if(!cls.EOperations.empty){
-		        	//"paragraph".documentHeader("Operations", cls.EPackage.nsPrefix+"."+cls.name+".op", null).appendToBuilder
-	        		'''
-					\begin{table}[«getTableFloat»]
-					\small
-					\begin{tabularx}{\textwidth}{|c| p{4 cm} | X |}
-					\hline
-					\multicolumn{3}{|c|}{\textbf{Operations}} \\
-					\hline
-					Name & Properties & Documentation \\ \hline \hline
-	        		'''.appendToBuilder
-	        		cls.EOperations.sortBy[name].forEach[
-	        			documentEOperationHeader.appendToBuilder
-	        			''' & '''.appendToBuilder
-	        			findGenModelDocumentation(false).appendToBuilder
-	        			'''\\ \hline
-	        			'''.appendToBuilder
-	        		]
-	        		'''
-	        		\end{tabularx}
-	        		\caption{Operations of the «escapeText(cls.name)» EClass}
-	        		\label{«escapeLabel(cls.EPackage.nsPrefix+"."+cls.name+".op")»}
-	        		\end{table}
-	        		'''.appendToBuilder
-	        		
-        		}
-        		
-        		//if(cls.EOperations.size + cls.EStructuralFeatures.size > 2){
-	       		//	'''\clearpage'''.appendToBuilder
-	       		//}
-        		
-        	} else if(it instanceof EDataType){
-        		if(it instanceof EEnum){
-        			val eenum = it as EEnum
-        			eenum.documentEEnumHeader.appendToBuilder
-        		}
-        	}
-        	
-        ]
-        
-    }
-	def getTableFloat() { 
-		if(floatTables){
-			'''!ht'''
-		}else{
-			'''H'''
-		}
-	}
-
-    
-    def private appendToBuilder(CharSequence s){
-    	builder.append(s)
-    }
-    
-    def private documentEPackageHeader(EPackage pckg)
-    	'''
-    	«val packageName = ePackageFqName(pckg)»
-		«val title = "The \\textsc{" + pckg.name + "} metamodel"»
-		«documentHeader("section", title, packageName, pckg.nsPrefix, pckg)»
-		\paragraph{EPackage properties:} \hspace{0pt} \\ \indent
-		«documentProperty("Namespace Prefix", '''«escapeText(pckg.nsPrefix)»''')»
-		
-		«documentProperty("Namespace URI", '''«pckg.nsURI»''')»
-		
-        '''
-
-    def private String ePackageFqName(EPackage pckg)
-	{
-		var current = pckg;
-		var List<String> list = new ArrayList;
-		var ret = new StringBuilder;
-		while(current!=null){
-			list.add(0,current.name);
-			current = current.eContainer as EPackage;
-		}
-		var i = 0;
-		val len = list.size;
-		for(String pElement:list){
-			ret.append(pElement);
-			if(i < len - 1 ){
-				ret.append(".");
-			}
-			i = i + 1;
-		}
-		ret.toString();
-	}    
-    def private documentEClassifierHeader(EClassifier cls)
-    '''
-    «documentHeader("subsection", cls.name, cls.name, cls.EPackage.nsPrefix+"."+cls.name, cls)»
-    '''
-    
-    def private documentEDataTypeHeader(EDataType dt)
-    '''
-    «dt.documentEClassifierHeader»
-    '''
-    
-    def private documentEEnumHeader(EEnum eenum)
-    '''
-	«eenum.documentEDataTypeHeader»
-	\begin{table}[«getTableFloat»]
-	\footnotesize
-	\begin{tabularx}{\textwidth}{| c | c | X |}
-	\hline
-	\multicolumn{3}{|c|}{\textbf{Literals}} \\
-	\hline
-	Name & Value & Documentation \\ \hline \hline
-	«FOR literal : eenum.ELiterals»
-	\texttt{«escapeText(literal.literal)»} & «literal.value» &
-	«literal.findGenModelDocumentation(false)» \\ \hline
-    «ENDFOR»
-	\end{tabularx}
-	\caption{Literals of the «escapeText(eenum.name)» EEnum}
-	\label{«escapeLabel(eenum.EPackage.nsPrefix+"."+eenum.name+".lit")»}
-	\end{table}
-    '''
-    
-    def private documentEClassHeader(EClass cls)
-    '''
-    «cls.documentEClassifierHeader»
-     
-    «IF cls.interface»
-      \paragraph{EClass properties:} \hspace{0pt} \\ \indent
-      \textbf{Interface}
-    «ENDIF»
-    «IF cls.^abstract»
-      «IF cls.interface»
-      , 
-      «ELSE»
-      \paragraph{EClass properties:} \hspace{0pt} \\ \indent
-      «ENDIF»
-      \textbf{Abstract}
-    «ENDIF»
-    «IF !cls.ESuperTypes.empty»
-      «IF cls.interface || cls.^abstract»
-      \\ \indent
-      «ELSE»
-      \paragraph{EClass properties:} \hspace{0pt} \\ \indent
-      «ENDIF»
-      \textbf{Supertypes: }
-      «FOR st : cls.ESuperTypes SEPARATOR ", "»
-        \texttt{«st.preparePossibleReference»}
-      «ENDFOR»
-    «ENDIF»
-    '''
-    
-    def private documentENamedElement(ENamedElement elem, String color)
-    '''
-    \texttt{«IF color != null»\color{«color»}{«ENDIF»«escapeText(elem.name)»«IF color != null»}«ENDIF»}
-    '''
-    
-    //(«typePckg.nsURI»)
-    // <«typePckg.name»>
-    def private documentETypedElement(ETypedElement elem, String color)
-    '''
-    «elem.documentENamedElement(color)» & 
-    «documentProperty("T", elem.preparePossibleReference)»
-    \newline
-    \textbf{Cardinality:} [«elem.lowerBound»..«IF elem.upperBound == -1»*«ELSE»«elem.upperBound»«ENDIF»]
-    «IF !elem.ordered»
-    \newline
-    \textbf{Unordered}
-    «ENDIF»
-    «IF !elem.unique»
-    \newline
-    \textbf{Not unique}
-    «ENDIF»'''
-    
-    def private preparePossibleReference(ETypedElement elem){
-    	if(elem.EGenericType != null){
-	    	elem.EGenericType.EClassifier.preparePossibleReference
-    	} else {
-    		'''\textsc{\color{red}{MISSING TYPE!}}'''
-    	}
-    }
-    
-    def private preparePossibleReference(EClassifier cls){
-    	val typePckg = cls.EPackage
-    	val typeName = cls.name
-    	
-    	if(filter.findFirst[typePckg.nsURI.contains(it)] != null){
-    		'''\nameref{«escapeLabel(typePckg.nsPrefix+ "." + typeName)»}'''
-    	} else {
-    		'''«typeName»'''
-    	}
-    }
-    
-    def private documentEStructuralFeatureHeader(EStructuralFeature feat)
-    '''
-    «IF feat.derived»
-	    «feat.documentETypedElement("blue")»
-    «ELSE»
-    	«feat.documentETypedElement(null)»
-    «ENDIF»
-    «IF !feat.changeable»
-    \newline
-    \textbf{Non-changeable}
-    «ENDIF»
-    «IF feat.volatile»
-    \newline
-    \textbf{Volatile}
-    «ENDIF»
-    «IF feat.transient»
-    \newline
-    \textbf{Transient}
-    «ENDIF»
-    «IF feat.unsettable»
-    \newline
-    \textbf{Unsettable}
-    «ENDIF»
-    «IF feat.defaultValueLiteral != null»
-    \newline
-    «documentProperty("Default", escapeText(feat.defaultValueLiteral))»
-    «ENDIF»
-    «IF feat.derived»
-    «val fqn = findAnnotation(feat, "org.eclipse.viatra2.emf.incquery.derived.feature", "patternFQN")»
-    \newline
-    \textbf{Derived}
-    «IF fqn != null»
-    %\newline
-    %(Query: «fqn.replace("hu.bme.mit.transima.models.","").replace(".",".\\allowbreak ")»)
-    «ELSE»
-    \newline
-    \textsc{\color{red}{MISSING DEFINITION!}}
-    «ENDIF»
-    «ENDIF»
-    '''
-    
-    def private documentEAttributeHeader(EAttribute attr)
-    '''
-    «attr.documentEStructuralFeatureHeader»
-    «IF attr.ID»
-    \newline
-    \textbf{Identifier}
-    «ENDIF»
-    '''
-    
-    def private documentEReferenceHeader(EReference ref)
-    '''
-    «ref.documentEStructuralFeatureHeader»
-    «IF ref.containment»
-    \newline
-    \textbf{Containment}
-    «ENDIF»
-    «IF ref.container»
-    \newline
-    \textbf{Container}
-    «ENDIF»
-    «IF ref.EOpposite != null»
-    \newline
-    «documentProperty("Op", ref.EOpposite.name)»
-    «ENDIF»
-    '''
-    //ref.EOpposite.EContainingClass.preparePossibleReference+".\\allowbreak "+
-    
-    def private documentEOperationHeader(EOperation op)
-    '''
-    «op.documentETypedElement(null)»
-    «IF op.EType != null»
-    %\newline
-    %\textbf{Returns:}
-    %«op.preparePossibleReference»[«op.lowerBound»..«IF op.upperBound == ETypedElement::UNBOUNDED_MULTIPLICITY»*«ELSE»«op.upperBound»«ENDIF»]
-    «ENDIF»
-    «IF !op.EParameters.empty»
-    \newline
-    \textbf{Parameters:}
-    \begin{itemize}
-    «FOR param : op.EParameters»
-    	\item «param.preparePossibleReference»[«param.lowerBound»..«IF param.upperBound == ETypedElement::UNBOUNDED_MULTIPLICITY»*«ELSE»«param.upperBound»«ENDIF»] \texttt{«escapeText(param.name)»}
-    «ENDFOR»
-    \end{itemize}
-    «ENDIF»
-    '''
-    
-    def private documentProperty(CharSequence key, CharSequence value)
-    '''
-    \textbf{«key»:} \texttt{«value»}
-    '''
-    
-    def private documentHeader(String sectionClass, String sectionTitle, String shortTitle, String label, EModelElement element)
-    '''
-    \«sectionClass»[«escapeText(shortTitle)»]{«escapeText(sectionTitle)»}
-    \label{«escapeLabel(label)»}
-    
-    «IF element != null»
-    «element.findGenModelDocumentation»
-    «ENDIF»
-    '''
-    
-    def private escapeText(String text){
-    	'''«text.replaceAll("_","\\\\_").replaceAll("%","\\\\%")»'''
-    }
-    
-    def private escapeLabel(String text){
-    	'''«text.replaceAll("_","").replaceAll("\\.","")»'''
-    }
-    
-    def private findGenModelDocumentation(EModelElement element){
-    	element.findGenModelDocumentation(true)
-    }
-    
-    def private findGenModelDocumentation(EModelElement element, boolean required){
-    	val doc = findAnnotation(element, "http://www.eclipse.org/emf/2002/GenModel", "documentation")
-    	if(doc!=null){
-    		val Reader docReader = new StringReader(doc);
-    		val Parser parser = new Parser(docReader);
-    	
-    		val Document markdownDoc = parser.parse();
-    		val latexVisitor = new MarkdownToLatexVisitor();
-    		markdownDoc.accept(latexVisitor);
-    		return latexVisitor.latexString;
-    	}
-    	else {
-    		if(required){
-    			return '''\textsc{\color{red}{Missing Documentation!}}'''
-    		} else {
-		    	return ''''''
-    		}
-    	}
-    }
-    
-    def private findAnnotation(EModelElement elem, String source, String key){
-    	val annotations = elem.EAnnotations
-    	if(annotations != null){
-	    	val ann = annotations.findFirst[it.source == source]
-	    	if(ann != null){
-	    		val det = ann.details
-	    		if(det != null){
-	    			return det.get(key)
-	    		}
-	    	}
-    	}
-    }
-    
-<<<<<<< HEAD
-
-	override generateTail() {
-		//not required for latex documents
-	}
-	
-}
-=======
-}
-
->>>>>>> 893d475c
+/* Copyright (c) 2010-2012, Abel Hegedus, Istvan Rath and Daniel Varro
+ * All rights reserved. This program and the accompanying materials
+ * are made available under the terms of the Eclipse Public License v1.0
+ * which accompanies this distribution, and is available at
+ * http://www.eclipse.org/legal/epl-v10.html
+ *
+ * Contributors:
+ *   Abel Hegedus - initial API and implementation
+ * 	 Adam Horvath - Markdown support, escaping fixes
+ *
+ *******************************************************************************/
+ package hu.bme.mit.documentation.generator.ecore
+
+import com.google.common.collect.Lists
+import java.io.Reader
+import java.io.StringReader
+import java.util.ArrayList
+import java.util.GregorianCalendar
+import java.util.List
+import org.eclipse.emf.ecore.EAttribute
+import org.eclipse.emf.ecore.EClass
+import org.eclipse.emf.ecore.EClassifier
+import org.eclipse.emf.ecore.EDataType
+import org.eclipse.emf.ecore.EEnum
+import org.eclipse.emf.ecore.EModelElement
+import org.eclipse.emf.ecore.ENamedElement
+import org.eclipse.emf.ecore.EOperation
+import org.eclipse.emf.ecore.EPackage
+import org.eclipse.emf.ecore.EReference
+import org.eclipse.emf.ecore.EStructuralFeature
+import org.eclipse.emf.ecore.ETypedElement
+import org.tautua.markdownpapers.ast.Document
+import org.tautua.markdownpapers.parser.Parser
+
+/**
+ * @author Abel Hegedus
+ * @author Adam Horvath
+ */
+class EPackageDocGen implements IDocGenerator{
+	private EPackage pckg
+    private StringBuilder builder
+    private List<String> filter
+    private boolean floatTables
+    
+    override documentEPackage(StringBuilder sb, EPackage pckg, List<String> nameRefFilter, boolean genHeader){
+    	this.floatTables = false;
+        this.builder = sb
+        this.pckg = pckg
+        this.filter = Lists::newArrayList(nameRefFilter)
+        
+        val gc = new GregorianCalendar()
+        val now = gc.getTime().toString()
+        if(genHeader){
+	        "% This file was created using the TeX documentation generator.\n".appendToBuilder
+	        
+	        val create = "% Creation date: " + now + "\n"
+	        create.appendToBuilder
+        }
+        
+        pckg.documentEPackageHeader.appendToBuilder
+        
+        //pckg.EClassifiers.sortBy[if(it instanceof EClass){(it as EClass).ESuperTypes.size} else {0}].forEach[
+        pckg.EClassifiers.sortBy[name].forEach[
+
+
+        	if(it instanceof EClass){
+	        		
+        		val cls = it as EClass
+
+        		cls.documentEClassHeader.appendToBuilder
+        		if(!cls.EAttributes.empty){
+	        		//"textbf".documentHeader("Attributes", cls.EPackage.nsPrefix+"."+cls.name+".attr", null).appendToBuilder
+	        		'''
+					\begin{table}[«getTableFloat»]
+					\footnotesize
+					\begin{tabularx}{\textwidth}{|c| p{4 cm} | X |}
+					\hline
+					\multicolumn{3}{|c|}{\textbf{Attributes}} \\
+					\hline
+					Name & Properties & Documentation \\ \hline \hline
+	        		'''.appendToBuilder
+	        		cls.EAttributes.sortBy[name].forEach[
+	        			documentEAttributeHeader.appendToBuilder
+	        			''' & '''.appendToBuilder
+	        			findGenModelDocumentation(derived).appendToBuilder
+	        			'''\\ \hline
+	        			'''.appendToBuilder
+	        		]
+	        		'''
+					\end{tabularx}
+					\caption{Attributes of the «escapeText(cls.name)» EClass}
+					\label{«escapeLabel(cls.EPackage.nsPrefix+"."+cls.name+".attr")»}
+					\end{table}
+	        		'''.appendToBuilder
+	        		
+        		}
+        		
+        		
+        		if(!cls.EReferences.empty){
+	        		//"paragraph".documentHeader("References", cls.EPackage.nsPrefix+"."+cls.name+".ref", null).appendToBuilder
+	        		'''
+					\begin{table}[«getTableFloat»]
+					\footnotesize
+					\begin{tabularx}{\textwidth}{|c| p{4 cm} | X |}
+					\hline
+					\multicolumn{3}{|c|}{\textbf{References}} \\
+					\hline
+					Name & Properties & Documentation \\ \hline \hline
+	        		'''.appendToBuilder
+	        		cls.EReferences.sortBy[name].forEach[
+	        			documentEReferenceHeader.appendToBuilder
+	        			''' & '''.appendToBuilder
+	        			findGenModelDocumentation(derived).appendToBuilder
+	        			'''\\ \hline
+	        			'''.appendToBuilder
+	        		]
+	        		'''
+					\end{tabularx}
+					\caption{References of the «escapeText(cls.name)» EClass}
+					\label{«escapeLabel(cls.EPackage.nsPrefix+"."+cls.name+".ref")»}
+					\end{table}
+	        		'''.appendToBuilder
+	        		
+        		}
+        		
+        		if(!cls.EOperations.empty){
+		        	//"paragraph".documentHeader("Operations", cls.EPackage.nsPrefix+"."+cls.name+".op", null).appendToBuilder
+	        		'''
+					\begin{table}[«getTableFloat»]
+					\small
+					\begin{tabularx}{\textwidth}{|c| p{4 cm} | X |}
+					\hline
+					\multicolumn{3}{|c|}{\textbf{Operations}} \\
+					\hline
+					Name & Properties & Documentation \\ \hline \hline
+	        		'''.appendToBuilder
+	        		cls.EOperations.sortBy[name].forEach[
+	        			documentEOperationHeader.appendToBuilder
+	        			''' & '''.appendToBuilder
+	        			findGenModelDocumentation(false).appendToBuilder
+	        			'''\\ \hline
+	        			'''.appendToBuilder
+	        		]
+	        		'''
+	        		\end{tabularx}
+	        		\caption{Operations of the «escapeText(cls.name)» EClass}
+	        		\label{«escapeLabel(cls.EPackage.nsPrefix+"."+cls.name+".op")»}
+	        		\end{table}
+	        		'''.appendToBuilder
+	        		
+        		}
+        		
+        		//if(cls.EOperations.size + cls.EStructuralFeatures.size > 2){
+	       		//	'''\clearpage'''.appendToBuilder
+	       		//}
+        		
+        	} else if(it instanceof EDataType){
+        		if(it instanceof EEnum){
+        			val eenum = it as EEnum
+        			eenum.documentEEnumHeader.appendToBuilder
+        		}
+        	}
+        	
+        ]
+        
+    }
+	def getTableFloat() { 
+		if(floatTables){
+			'''!ht'''
+		}else{
+			'''H'''
+		}
+	}
+
+    
+    def private appendToBuilder(CharSequence s){
+    	builder.append(s)
+    }
+    
+    def private documentEPackageHeader(EPackage pckg)
+    	'''
+    	«val packageName = ePackageFqName(pckg)»
+		«val title = "The \\textsc{" + pckg.name + "} metamodel"»
+		«documentHeader("section", title, packageName, pckg.nsPrefix, pckg)»
+		\paragraph{EPackage properties:} \hspace{0pt} \\ \indent
+		«documentProperty("Namespace Prefix", '''«escapeText(pckg.nsPrefix)»''')»
+		
+		«documentProperty("Namespace URI", '''«pckg.nsURI»''')»
+		
+        '''
+
+    def private String ePackageFqName(EPackage pckg)
+	{
+		var current = pckg;
+		var List<String> list = new ArrayList;
+		var ret = new StringBuilder;
+		while(current!=null){
+			list.add(0,current.name);
+			current = current.eContainer as EPackage;
+		}
+		var i = 0;
+		val len = list.size;
+		for(String pElement:list){
+			ret.append(pElement);
+			if(i < len - 1 ){
+				ret.append(".");
+			}
+			i = i + 1;
+		}
+		ret.toString();
+	}    
+    def private documentEClassifierHeader(EClassifier cls)
+    '''
+    «documentHeader("subsection", cls.name, cls.name, cls.EPackage.nsPrefix+"."+cls.name, cls)»
+    '''
+    
+    def private documentEDataTypeHeader(EDataType dt)
+    '''
+    «dt.documentEClassifierHeader»
+    '''
+    
+    def private documentEEnumHeader(EEnum eenum)
+    '''
+	«eenum.documentEDataTypeHeader»
+	\begin{table}[«getTableFloat»]
+	\footnotesize
+	\begin{tabularx}{\textwidth}{| c | c | X |}
+	\hline
+	\multicolumn{3}{|c|}{\textbf{Literals}} \\
+	\hline
+	Name & Value & Documentation \\ \hline \hline
+	«FOR literal : eenum.ELiterals»
+	\texttt{«escapeText(literal.literal)»} & «literal.value» &
+	«literal.findGenModelDocumentation(false)» \\ \hline
+    «ENDFOR»
+	\end{tabularx}
+	\caption{Literals of the «escapeText(eenum.name)» EEnum}
+	\label{«escapeLabel(eenum.EPackage.nsPrefix+"."+eenum.name+".lit")»}
+	\end{table}
+    '''
+    
+    def private documentEClassHeader(EClass cls)
+    '''
+    «cls.documentEClassifierHeader»
+     
+    «IF cls.interface»
+      \paragraph{EClass properties:} \hspace{0pt} \\ \indent
+      \textbf{Interface}
+    «ENDIF»
+    «IF cls.^abstract»
+      «IF cls.interface»
+      , 
+      «ELSE»
+      \paragraph{EClass properties:} \hspace{0pt} \\ \indent
+      «ENDIF»
+      \textbf{Abstract}
+    «ENDIF»
+    «IF !cls.ESuperTypes.empty»
+      «IF cls.interface || cls.^abstract»
+      \\ \indent
+      «ELSE»
+      \paragraph{EClass properties:} \hspace{0pt} \\ \indent
+      «ENDIF»
+      \textbf{Supertypes: }
+      «FOR st : cls.ESuperTypes SEPARATOR ", "»
+        \texttt{«st.preparePossibleReference»}
+      «ENDFOR»
+    «ENDIF»
+    '''
+    
+    def private documentENamedElement(ENamedElement elem, String color)
+    '''
+    \texttt{«IF color != null»\color{«color»}{«ENDIF»«escapeText(elem.name)»«IF color != null»}«ENDIF»}
+    '''
+    
+    //(«typePckg.nsURI»)
+    // <«typePckg.name»>
+    def private documentETypedElement(ETypedElement elem, String color)
+    '''
+    «elem.documentENamedElement(color)» & 
+    «documentProperty("T", elem.preparePossibleReference)»
+    \newline
+    \textbf{Cardinality:} [«elem.lowerBound»..«IF elem.upperBound == -1»*«ELSE»«elem.upperBound»«ENDIF»]
+    «IF !elem.ordered»
+    \newline
+    \textbf{Unordered}
+    «ENDIF»
+    «IF !elem.unique»
+    \newline
+    \textbf{Not unique}
+    «ENDIF»'''
+    
+    def private preparePossibleReference(ETypedElement elem){
+    	if(elem.EGenericType != null){
+	    	elem.EGenericType.EClassifier.preparePossibleReference
+    	} else {
+    		'''\textsc{\color{red}{MISSING TYPE!}}'''
+    	}
+    }
+    
+    def private preparePossibleReference(EClassifier cls){
+    	val typePckg = cls.EPackage
+    	val typeName = cls.name
+    	
+    	if(filter.findFirst[typePckg.nsURI.contains(it)] != null){
+    		'''\nameref{«escapeLabel(typePckg.nsPrefix+ "." + typeName)»}'''
+    	} else {
+    		'''«typeName»'''
+    	}
+    }
+    
+    def private documentEStructuralFeatureHeader(EStructuralFeature feat)
+    '''
+    «IF feat.derived»
+	    «feat.documentETypedElement("blue")»
+    «ELSE»
+    	«feat.documentETypedElement(null)»
+    «ENDIF»
+    «IF !feat.changeable»
+    \newline
+    \textbf{Non-changeable}
+    «ENDIF»
+    «IF feat.volatile»
+    \newline
+    \textbf{Volatile}
+    «ENDIF»
+    «IF feat.transient»
+    \newline
+    \textbf{Transient}
+    «ENDIF»
+    «IF feat.unsettable»
+    \newline
+    \textbf{Unsettable}
+    «ENDIF»
+    «IF feat.defaultValueLiteral != null»
+    \newline
+    «documentProperty("Default", escapeText(feat.defaultValueLiteral))»
+    «ENDIF»
+    «IF feat.derived»
+    «val fqn = findAnnotation(feat, "org.eclipse.viatra2.emf.incquery.derived.feature", "patternFQN")»
+    \newline
+    \textbf{Derived}
+    «IF fqn != null»
+    %\newline
+    %(Query: «fqn.replace("hu.bme.mit.transima.models.","").replace(".",".\\allowbreak ")»)
+    «ELSE»
+    \newline
+    \textsc{\color{red}{MISSING DEFINITION!}}
+    «ENDIF»
+    «ENDIF»
+    '''
+    
+    def private documentEAttributeHeader(EAttribute attr)
+    '''
+    «attr.documentEStructuralFeatureHeader»
+    «IF attr.ID»
+    \newline
+    \textbf{Identifier}
+    «ENDIF»
+    '''
+    
+    def private documentEReferenceHeader(EReference ref)
+    '''
+    «ref.documentEStructuralFeatureHeader»
+    «IF ref.containment»
+    \newline
+    \textbf{Containment}
+    «ENDIF»
+    «IF ref.container»
+    \newline
+    \textbf{Container}
+    «ENDIF»
+    «IF ref.EOpposite != null»
+    \newline
+    «documentProperty("Op", ref.EOpposite.name)»
+    «ENDIF»
+    '''
+    //ref.EOpposite.EContainingClass.preparePossibleReference+".\\allowbreak "+
+    
+    def private documentEOperationHeader(EOperation op)
+    '''
+    «op.documentETypedElement(null)»
+    «IF op.EType != null»
+    %\newline
+    %\textbf{Returns:}
+    %«op.preparePossibleReference»[«op.lowerBound»..«IF op.upperBound == ETypedElement::UNBOUNDED_MULTIPLICITY»*«ELSE»«op.upperBound»«ENDIF»]
+    «ENDIF»
+    «IF !op.EParameters.empty»
+    \newline
+    \textbf{Parameters:}
+    \begin{itemize}
+    «FOR param : op.EParameters»
+    	\item «param.preparePossibleReference»[«param.lowerBound»..«IF param.upperBound == ETypedElement::UNBOUNDED_MULTIPLICITY»*«ELSE»«param.upperBound»«ENDIF»] \texttt{«escapeText(param.name)»}
+    «ENDFOR»
+    \end{itemize}
+    «ENDIF»
+    '''
+    
+    def private documentProperty(CharSequence key, CharSequence value)
+    '''
+    \textbf{«key»:} \texttt{«value»}
+    '''
+    
+    def private documentHeader(String sectionClass, String sectionTitle, String shortTitle, String label, EModelElement element)
+    '''
+    \«sectionClass»[«escapeText(shortTitle)»]{«escapeText(sectionTitle)»}
+    \label{«escapeLabel(label)»}
+    
+    «IF element != null»
+    «element.findGenModelDocumentation»
+    «ENDIF»
+    '''
+    
+    def private escapeText(String text){
+    	'''«text.replaceAll("_","\\\\_").replaceAll("%","\\\\%")»'''
+    }
+    
+    def private escapeLabel(String text){
+    	'''«text.replaceAll("_","").replaceAll("\\.","")»'''
+    }
+    
+    def private findGenModelDocumentation(EModelElement element){
+    	element.findGenModelDocumentation(true)
+    }
+    
+    def private findGenModelDocumentation(EModelElement element, boolean required){
+    	val doc = findAnnotation(element, "http://www.eclipse.org/emf/2002/GenModel", "documentation")
+    	if(doc!=null){
+    		val Reader docReader = new StringReader(doc);
+    		val Parser parser = new Parser(docReader);
+    	
+    		val Document markdownDoc = parser.parse();
+    		val latexVisitor = new MarkdownToLatexVisitor();
+    		markdownDoc.accept(latexVisitor);
+    		return latexVisitor.latexString;
+    	}
+    	else {
+    		if(required){
+    			return '''\textsc{\color{red}{Missing Documentation!}}'''
+    		} else {
+		    	return ''''''
+    		}
+    	}
+    }
+    
+    def private findAnnotation(EModelElement elem, String source, String key){
+    	val annotations = elem.EAnnotations
+    	if(annotations != null){
+	    	val ann = annotations.findFirst[it.source == source]
+	    	if(ann != null){
+	    		val det = ann.details
+	    		if(det != null){
+	    			return det.get(key)
+	    		}
+	    	}
+    	}
+    }
+    
+	override generateTail() {
+		//not required for latex documents
+	}
+	
+}