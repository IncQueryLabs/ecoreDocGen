/* Copyright (c) 2010-2012, Abel Hegedus, Istvan Rath and Daniel Varro
 * All rights reserved. This program and the accompanying materials
 * are made available under the terms of the Eclipse Public License v1.0
 * which accompanies this distribution, and is available at
 * http://www.eclipse.org/legal/epl-v10.html
 *
 * Contributors:
 *   Abel Hegedus - initial structure
 *   Adam Horvath - HTML specifics
 *
 *******************************************************************************/
 package hu.bme.mit.documentation.generator.ecore

import com.google.common.collect.Lists
import java.io.Reader
import java.io.StringReader
import java.util.ArrayList
import java.util.GregorianCalendar
import java.util.List
import org.eclipse.emf.ecore.EAttribute
import org.eclipse.emf.ecore.EClass
import org.eclipse.emf.ecore.EClassifier
import org.eclipse.emf.ecore.EDataType
import org.eclipse.emf.ecore.EEnum
import org.eclipse.emf.ecore.EModelElement
import org.eclipse.emf.ecore.ENamedElement
import org.eclipse.emf.ecore.EOperation
import org.eclipse.emf.ecore.EPackage
import org.eclipse.emf.ecore.EReference
import org.eclipse.emf.ecore.EStructuralFeature
import org.eclipse.emf.ecore.ETypedElement
import org.tautua.markdownpapers.ast.Document
import org.tautua.markdownpapers.parser.Parser
import org.tautua.markdownpapers.HtmlEmitter

/**
 * @author Abel Hegedus
 * @author Adam Horvath
 * 
 */
class EPackageDocGenHtml implements IDocGenerator{
	private EPackage pckg
    private StringBuilder builder
    private List<String> filter
    
    override documentEPackage(StringBuilder sb, EPackage pckg, List<String> nameRefFilter, boolean genHeader){
        this.builder = sb
        this.pckg = pckg
        this.filter = Lists::newArrayList(nameRefFilter)
        
        val gc = new GregorianCalendar()
        val now = gc.getTime().toString()
        if(genHeader){
	        "<!-- This file was created using the HTML documentation generator. -->\n".appendToBuilder
	        
	        val create = "<!-- Creation date: " + now + "-->\n"
	        create.appendToBuilder
	        '''
				<html>
					<head>
				      	<title>Metamodel Documentation</title>
				    	<link rel="stylesheet" type="text/css" href="style.css" />
				    	<script type="text/javascript" src="tocgen.js"></script>
					</head>
				<body onload="makeTOC();">
	        '''.appendToBuilder
        }
        pckg.documentEPackageHeader.appendToBuilder
        
        //pckg.EClassifiers.sortBy[if(it instanceof EClass){(it as EClass).ESuperTypes.size} else {0}].forEach[
        pckg.EClassifiers.sortBy[name].forEach[


        	if(it instanceof EClass){
	        		
        		val cls = it as EClass

        		cls.documentEClassHeader
        		if(!cls.EAttributes.empty){
	        		'''
					<table>
					<tr>
						<th colspan="3"><div class="tableHeader">Attributes</div></th>
					</tr>
					<tr>
						<th><div class="columnHeader">Name</div></th>
						<th><div class="columnHeader">Properties</div></th>
						<th><div clas="columnHeader">Documentation</div></th>
					</tr>
	        		'''.appendToBuilder
	        		cls.EAttributes.sortBy[name].forEach[
	        			'''<tr>'''.appendToBuilder
	        			documentEAttributeHeader.appendToBuilder
	        			''' </td> '''.appendToBuilder
	        			'''<td>'''.appendToBuilder
	        			findGenModelDocumentation(derived).appendToBuilder
	        			'''</td>
	        			</tr>'''.appendToBuilder
	        		]
	        		'''
					</table>
					«anchorDef(cls.EPackage.nsPrefix+"."+cls.name+".attr","")»
	        		'''.appendToBuilder
	        		
        		}
        		
        		
        		if(!cls.EReferences.empty){
	        		//"paragraph".documentHeader("References", cls.EPackage.nsPrefix+"."+cls.name+".ref", null).appendToBuilder
	        		'''
					<table>
					<tr>
						<th colspan="3"><div class="tableHeader">References</div></th>
					</tr>
					<tr>
						<th><div class="columnHeader">Name</div></th>
						<th><div class="columnHeader">Properties</div></th>
						<th><div clas="columnHeader">Documentation</div></th>
					</tr>
	        		'''.appendToBuilder
	        		cls.EReferences.sortBy[name].forEach[
	        			'''<tr>'''.appendToBuilder
	        			documentEReferenceHeader.appendToBuilder
	        			'''
	        			</td> 
	        			<td> '''.appendToBuilder
	        			findGenModelDocumentation(derived).appendToBuilder
	        			'''</td>
	        			</tr>'''.appendToBuilder
	        		]
	        		'''
					</table>
					«anchorDef(cls.EPackage.nsPrefix+"."+cls.name+".ref","")»
	        		'''
	        		.appendToBuilder
	        		
        		}
        		
        		if(!cls.EOperations.empty){
		        	'''
					<table>
					<tr>
						<th colspan="3"><div class="tableHeader">Operations</div></th>
					</tr>
					<tr>
						<th><div class="columnHeader">Name</div></th>
						<th><div class="columnHeader">Properties</div></th>
						<th><div clas="columnHeader">Documentation</div></th>
					</tr>
	        		'''.appendToBuilder
	        		cls.EOperations.sortBy[name].forEach[
	        			'''<tr>'''.appendToBuilder
	        			documentEOperationHeader.appendToBuilder
	        			''' </td><td> '''.appendToBuilder
	        			findGenModelDocumentation(false).appendToBuilder
	        			'''</td>
	        			</tr>'''.appendToBuilder
	        		]
	        		'''
					</table>
					«anchorDef(cls.EPackage.nsPrefix+"."+cls.name+".op","")»
	        		'''.appendToBuilder
	        		
        		}
        		
        		//if(cls.EOperations.size + cls.EStructuralFeatures.size > 2){
	       		//	'''\clearpage'''.appendToBuilder
	       		//}
        		
        	} else if(it instanceof EDataType){
        		if(it instanceof EEnum){
        			val eenum = it as EEnum
        			eenum.documentEEnumHeader.appendToBuilder
        		}
        	}
        	
        ]
    }

    
    def private appendToBuilder(CharSequence s){
    	builder.append(s)
    }
    
    def private documentEPackageHeader(EPackage pckg)
    	'''
    	«val packageName = ePackageFqName(pckg)»
		«val title = "The <span class=\"packageName\">" + packageName + "</span> package"»
		«documentHeader("h1", title, packageName, pckg.nsPrefix, pckg)»
		<div class="">EPackage properties:</div>
		«documentProperty("Namespace Prefix", '''«escapeText(pckg.nsPrefix)»''')»
		
		«documentProperty("Namespace URI", '''«pckg.nsURI»''')»
		
        '''

    def private String ePackageFqName(EPackage pckg)
	{
		var current = pckg;
		var List<String> list = new ArrayList;
		var ret = new StringBuilder;
		while(current!=null){
			list.add(0,current.name);
			current = current.eContainer as EPackage;
		}
		var i = 0;
		val len = list.size;
		for(String pElement:list){
			ret.append(pElement);
			if(i < len - 1 ){
				ret.append(".");
			}
			i = i + 1;
		}
		ret.toString();
	}    
    def private documentEClassifierHeader(EClassifier cls)
    '''
    «documentHeader("h2", cls.name, cls.name, cls.EPackage.nsPrefix+"."+cls.name, cls)»
    '''
    
    def private documentEDataTypeHeader(EDataType dt)
    '''
    «dt.documentEClassifierHeader»
    '''
    
    def private documentEEnumHeader(EEnum eenum)
    '''
	«eenum.documentEDataTypeHeader»
	<table>
	<tr>
		<th colspan="3"><div class="tableHeader">Literals</div></th>
	</tr>
	<tr>
		<th><div class="columnHeader">Name</div></th>
		<th><div class="columnHeader">Value</div></th>
		<th><div clas="columnHeader">Documentation</div></th>
	</tr>
	«FOR literal : eenum.ELiterals»
	<tr>
		<td>
			<span class="teletype">«escapeText(literal.literal)»</span>
		</td>
		<td>
			«literal.value»
		</td>
		<td>
			«literal.findGenModelDocumentation(false)»
		</td>	
	</tr>
    «ENDFOR»
	</table>
	«anchorDef(eenum.EPackage.nsPrefix+"."+eenum.name+".lit","")»
    '''
    
    def private documentEClassHeader(EClass cls){
	    '''«cls.documentEClassifierHeader»'''.appendToBuilder
	    var boolean hasPropList = false;
	    if(cls.isInterface()){
	      '''<div class="eclassProps">EClass properties:<div class="eclassPropList">
	      	<span class="label">Interface</span>'''.appendToBuilder
	      	hasPropList=true;
	    }
		if(cls.isAbstract()){
			if(cls.isInterface()){
		      ''', '''.appendToBuilder 
			}else{
				'''<div class="eclassProps">EClass properties:<div class="eclassPropList">'''.appendToBuilder
				hasPropList=true;
			}
			'''<span class="label">Abstract</span>'''.appendToBuilder			
		}
		if(!cls.ESuperTypes.isEmpty()){
			var boolean genProps = false;
			if(!cls.isInterface() && !cls.isAbstract()){
				'''<div class="eclassProps">EClass properties:'''.appendToBuilder
				genProps=true;
			}
			'''
			<div class="eclassSupertypes">Supertypes:
			«FOR st : cls.ESuperTypes SEPARATOR ", "»
			<span class="teletype">«st.preparePossibleReference»</span>
	      	«ENDFOR»
			</div>'''.appendToBuilder
			if(genProps){
				'''</div>'''.appendToBuilder
			}
		}
		if(hasPropList){
			'''</div></div>'''.appendToBuilder
		}
    }
    
    def private documentENamedElement(ENamedElement elem, String color)
    '''
    <div class="teletype">«IF color != null»<div style="color:«color»">«ENDIF»«escapeText(elem.name)»«IF color != null»</div>«ENDIF»</div>
    '''
    
    //(«typePckg.nsURI»)
    // <«typePckg.name»>
    def private documentETypedElement(ETypedElement elem, String color)
    '''
    	<td>«elem.documentENamedElement(color)»</td>
    	<td>«documentProperty("T", elem.preparePossibleReference)»
    <div class="label">Cardinality: [«elem.lowerBound»..«IF elem.upperBound == -1»*«ELSE»«elem.upperBound»«ENDIF»]</div>
    «IF !elem.ordered»
    <div class="label">Unordered</div>
    «ENDIF»
    «IF !elem.unique»
    <div class="label">Not unique</div>
    «ENDIF»'''
    
    def private preparePossibleReference(ETypedElement elem){
    	if(elem.EGenericType != null){
	    	elem.EGenericType.EClassifier.preparePossibleReference
    	} else {
    		'''<div class="alert">MISSING TYPE!</div>'''
    	}
    }
    
    def private preparePossibleReference(EClassifier cls){
    	val typePckg = cls.EPackage
    	val typeName = cls.name
    	if(filter.findFirst[typePckg.nsURI.contains(it)] == null){
    		'''<a href="#«escapeLabel(typePckg.nsPrefix+ "." + typeName)»">«typeName»</a>'''
    	} else {
    		'''«typeName»'''
    	}
    }
    
    def private documentEStructuralFeatureHeader(EStructuralFeature feat)
    '''
    «IF feat.derived»
	    «feat.documentETypedElement("blue")»
    «ELSE»
    	«feat.documentETypedElement(null)»
    «ENDIF»
    «IF !feat.changeable»
    <div class="label">Non-changeable</div>
    «ENDIF»
    «IF feat.volatile»
    <div class="label">Volatile</div>
    «ENDIF»
    «IF feat.transient»
    <div class="label">Transient</div>
    «ENDIF»
    «IF feat.unsettable»
    <div class="label">Unsettable</div>
    «ENDIF»
    «IF feat.defaultValueLiteral != null»
    «documentProperty("Default", escapeText(feat.defaultValueLiteral))»
    «ENDIF»
    «IF feat.derived»
    <div class="label">Derived</div>
    «ENDIF»
    '''
    
    def private documentEAttributeHeader(EAttribute attr)
    '''
    <tr>
    «attr.documentEStructuralFeatureHeader»
    «IF attr.ID»
    <div class="label">Identifier</div>
    «ENDIF»
    '''
    
    def private documentEReferenceHeader(EReference ref)
    '''
    «ref.documentEStructuralFeatureHeader»
    «IF ref.containment»
    <div class="label">Containment</label>
    «ENDIF»
    «IF ref.container»
    <div class="label">Container</label>
    «ENDIF»
    «IF ref.EOpposite != null»
    «documentProperty("Op", ref.EOpposite.name)»
    «ENDIF»
    '''
    //ref.EOpposite.EContainingClass.preparePossibleReference+".\\allowbreak "+
    
    def private documentEOperationHeader(EOperation op)
    '''
    «op.documentETypedElement(null)»
    «IF op.EType != null»
    <div class="label">Returns:</div>
    «op.preparePossibleReference»[«op.lowerBound»..«IF op.upperBound == ETypedElement::UNBOUNDED_MULTIPLICITY»*«ELSE»«op.upperBound»«ENDIF»]
    «ENDIF»
    «IF !op.EParameters.empty»
    <div class="label">Parameters:
    <ul>
    «FOR param : op.EParameters»
    	<li>«param.preparePossibleReference»[«param.lowerBound»..«IF param.upperBound == ETypedElement::UNBOUNDED_MULTIPLICITY»*«ELSE»«param.upperBound»«ENDIF»] <span class="teletype>"«escapeText(param.name)»</span></li>
    «ENDFOR»
    </ul>
    «ENDIF»
    '''
    
    def private documentProperty(CharSequence key, CharSequence value)
    '''
    <div class="keyValue"><span class="label">«key»:</span><span class="teletype">«value»</span></div>
    '''
    
    def private documentHeader(String sectionClass, String sectionTitle, String shortTitle, String label, EModelElement element)
    '''
    <«sectionClass»>«anchorDef(escapeLabel(label),sectionTitle)»</«sectionClass»>
    
    «IF element != null»
    «element.findGenModelDocumentation»
    «ENDIF»
    '''
    
    def private escapeText(String text){
    	'''«text.replaceAll("&","&amp;").replaceAll("<","&lt;")»'''
    }
    
    def private escapeLabel(String text){
    	'''«text.replaceAll("_","").replaceAll("\\.","")»'''
    }
    
    def private findGenModelDocumentation(EModelElement element){
    	element.findGenModelDocumentation(true)
    }
    
    def private findGenModelDocumentation(EModelElement element, boolean required){
    	val doc = findAnnotation(element, "http://www.eclipse.org/emf/2002/GenModel", "documentation")
    	if(doc!=null){
    		val Reader docReader = new StringReader(doc);
    		val Parser parser = new Parser(docReader);
    	
    		val Document markdownDoc = parser.parse();
    		val builder = new StringBuilder();
    		val latexVisitor = new HtmlEmitter(builder);
    		markdownDoc.accept(latexVisitor);
    		return builder.toString;
    	}
    	else {
    		if(required){
    			return '''<div class="alert">Missing Documentation!</div>'''
    		} else {
		    	return ''''''
    		}
    	}
    }
    
    def private findAnnotation(EModelElement elem, String source, String key){
    	val annotations = elem.EAnnotations
    	if(annotations != null){
	    	val ann = annotations.findFirst[it.source == source]
	    	if(ann != null){
	    		val det = ann.details
	    		if(det != null){
	    			return det.get(key)
	    		}
	    	}
    	}
    }
    
    def private anchorDef(CharSequence id,CharSequence text){
    	'''<a id="«id»">«text»</a>'''
    }
    
<<<<<<< HEAD

	override generateTail() {
		 '''
	        </body>
	        </html>
	        '''.appendToBuilder
	}
	
}
=======
}

>>>>>>> 893d475c
<|MERGE_RESOLUTION|>--- conflicted
+++ resolved
@@ -1,476 +1,470 @@
-/* Copyright (c) 2010-2012, Abel Hegedus, Istvan Rath and Daniel Varro
- * All rights reserved. This program and the accompanying materials
- * are made available under the terms of the Eclipse Public License v1.0
- * which accompanies this distribution, and is available at
- * http://www.eclipse.org/legal/epl-v10.html
- *
- * Contributors:
- *   Abel Hegedus - initial structure
- *   Adam Horvath - HTML specifics
- *
- *******************************************************************************/
- package hu.bme.mit.documentation.generator.ecore
-
-import com.google.common.collect.Lists
-import java.io.Reader
-import java.io.StringReader
-import java.util.ArrayList
-import java.util.GregorianCalendar
-import java.util.List
-import org.eclipse.emf.ecore.EAttribute
-import org.eclipse.emf.ecore.EClass
-import org.eclipse.emf.ecore.EClassifier
-import org.eclipse.emf.ecore.EDataType
-import org.eclipse.emf.ecore.EEnum
-import org.eclipse.emf.ecore.EModelElement
-import org.eclipse.emf.ecore.ENamedElement
-import org.eclipse.emf.ecore.EOperation
-import org.eclipse.emf.ecore.EPackage
-import org.eclipse.emf.ecore.EReference
-import org.eclipse.emf.ecore.EStructuralFeature
-import org.eclipse.emf.ecore.ETypedElement
-import org.tautua.markdownpapers.ast.Document
-import org.tautua.markdownpapers.parser.Parser
-import org.tautua.markdownpapers.HtmlEmitter
-
-/**
- * @author Abel Hegedus
- * @author Adam Horvath
- * 
- */
-class EPackageDocGenHtml implements IDocGenerator{
-	private EPackage pckg
-    private StringBuilder builder
-    private List<String> filter
-    
-    override documentEPackage(StringBuilder sb, EPackage pckg, List<String> nameRefFilter, boolean genHeader){
-        this.builder = sb
-        this.pckg = pckg
-        this.filter = Lists::newArrayList(nameRefFilter)
-        
-        val gc = new GregorianCalendar()
-        val now = gc.getTime().toString()
-        if(genHeader){
-	        "<!-- This file was created using the HTML documentation generator. -->\n".appendToBuilder
-	        
-	        val create = "<!-- Creation date: " + now + "-->\n"
-	        create.appendToBuilder
-	        '''
-				<html>
-					<head>
-				      	<title>Metamodel Documentation</title>
-				    	<link rel="stylesheet" type="text/css" href="style.css" />
-				    	<script type="text/javascript" src="tocgen.js"></script>
-					</head>
-				<body onload="makeTOC();">
-	        '''.appendToBuilder
-        }
-        pckg.documentEPackageHeader.appendToBuilder
-        
-        //pckg.EClassifiers.sortBy[if(it instanceof EClass){(it as EClass).ESuperTypes.size} else {0}].forEach[
-        pckg.EClassifiers.sortBy[name].forEach[
-
-
-        	if(it instanceof EClass){
-	        		
-        		val cls = it as EClass
-
-        		cls.documentEClassHeader
-        		if(!cls.EAttributes.empty){
-	        		'''
-					<table>
-					<tr>
-						<th colspan="3"><div class="tableHeader">Attributes</div></th>
-					</tr>
-					<tr>
-						<th><div class="columnHeader">Name</div></th>
-						<th><div class="columnHeader">Properties</div></th>
-						<th><div clas="columnHeader">Documentation</div></th>
-					</tr>
-	        		'''.appendToBuilder
-	        		cls.EAttributes.sortBy[name].forEach[
-	        			'''<tr>'''.appendToBuilder
-	        			documentEAttributeHeader.appendToBuilder
-	        			''' </td> '''.appendToBuilder
-	        			'''<td>'''.appendToBuilder
-	        			findGenModelDocumentation(derived).appendToBuilder
-	        			'''</td>
-	        			</tr>'''.appendToBuilder
-	        		]
-	        		'''
-					</table>
-					«anchorDef(cls.EPackage.nsPrefix+"."+cls.name+".attr","")»
-	        		'''.appendToBuilder
-	        		
-        		}
-        		
-        		
-        		if(!cls.EReferences.empty){
-	        		//"paragraph".documentHeader("References", cls.EPackage.nsPrefix+"."+cls.name+".ref", null).appendToBuilder
-	        		'''
-					<table>
-					<tr>
-						<th colspan="3"><div class="tableHeader">References</div></th>
-					</tr>
-					<tr>
-						<th><div class="columnHeader">Name</div></th>
-						<th><div class="columnHeader">Properties</div></th>
-						<th><div clas="columnHeader">Documentation</div></th>
-					</tr>
-	        		'''.appendToBuilder
-	        		cls.EReferences.sortBy[name].forEach[
-	        			'''<tr>'''.appendToBuilder
-	        			documentEReferenceHeader.appendToBuilder
-	        			'''
-	        			</td> 
-	        			<td> '''.appendToBuilder
-	        			findGenModelDocumentation(derived).appendToBuilder
-	        			'''</td>
-	        			</tr>'''.appendToBuilder
-	        		]
-	        		'''
-					</table>
-					«anchorDef(cls.EPackage.nsPrefix+"."+cls.name+".ref","")»
-	        		'''
-	        		.appendToBuilder
-	        		
-        		}
-        		
-        		if(!cls.EOperations.empty){
-		        	'''
-					<table>
-					<tr>
-						<th colspan="3"><div class="tableHeader">Operations</div></th>
-					</tr>
-					<tr>
-						<th><div class="columnHeader">Name</div></th>
-						<th><div class="columnHeader">Properties</div></th>
-						<th><div clas="columnHeader">Documentation</div></th>
-					</tr>
-	        		'''.appendToBuilder
-	        		cls.EOperations.sortBy[name].forEach[
-	        			'''<tr>'''.appendToBuilder
-	        			documentEOperationHeader.appendToBuilder
-	        			''' </td><td> '''.appendToBuilder
-	        			findGenModelDocumentation(false).appendToBuilder
-	        			'''</td>
-	        			</tr>'''.appendToBuilder
-	        		]
-	        		'''
-					</table>
-					«anchorDef(cls.EPackage.nsPrefix+"."+cls.name+".op","")»
-	        		'''.appendToBuilder
-	        		
-        		}
-        		
-        		//if(cls.EOperations.size + cls.EStructuralFeatures.size > 2){
-	       		//	'''\clearpage'''.appendToBuilder
-	       		//}
-        		
-        	} else if(it instanceof EDataType){
-        		if(it instanceof EEnum){
-        			val eenum = it as EEnum
-        			eenum.documentEEnumHeader.appendToBuilder
-        		}
-        	}
-        	
-        ]
-    }
-
-    
-    def private appendToBuilder(CharSequence s){
-    	builder.append(s)
-    }
-    
-    def private documentEPackageHeader(EPackage pckg)
-    	'''
-    	«val packageName = ePackageFqName(pckg)»
-		«val title = "The <span class=\"packageName\">" + packageName + "</span> package"»
-		«documentHeader("h1", title, packageName, pckg.nsPrefix, pckg)»
-		<div class="">EPackage properties:</div>
-		«documentProperty("Namespace Prefix", '''«escapeText(pckg.nsPrefix)»''')»
-		
-		«documentProperty("Namespace URI", '''«pckg.nsURI»''')»
-		
-        '''
-
-    def private String ePackageFqName(EPackage pckg)
-	{
-		var current = pckg;
-		var List<String> list = new ArrayList;
-		var ret = new StringBuilder;
-		while(current!=null){
-			list.add(0,current.name);
-			current = current.eContainer as EPackage;
-		}
-		var i = 0;
-		val len = list.size;
-		for(String pElement:list){
-			ret.append(pElement);
-			if(i < len - 1 ){
-				ret.append(".");
-			}
-			i = i + 1;
-		}
-		ret.toString();
-	}    
-    def private documentEClassifierHeader(EClassifier cls)
-    '''
-    «documentHeader("h2", cls.name, cls.name, cls.EPackage.nsPrefix+"."+cls.name, cls)»
-    '''
-    
-    def private documentEDataTypeHeader(EDataType dt)
-    '''
-    «dt.documentEClassifierHeader»
-    '''
-    
-    def private documentEEnumHeader(EEnum eenum)
-    '''
-	«eenum.documentEDataTypeHeader»
-	<table>
-	<tr>
-		<th colspan="3"><div class="tableHeader">Literals</div></th>
-	</tr>
-	<tr>
-		<th><div class="columnHeader">Name</div></th>
-		<th><div class="columnHeader">Value</div></th>
-		<th><div clas="columnHeader">Documentation</div></th>
-	</tr>
-	«FOR literal : eenum.ELiterals»
-	<tr>
-		<td>
-			<span class="teletype">«escapeText(literal.literal)»</span>
-		</td>
-		<td>
-			«literal.value»
-		</td>
-		<td>
-			«literal.findGenModelDocumentation(false)»
-		</td>	
-	</tr>
-    «ENDFOR»
-	</table>
-	«anchorDef(eenum.EPackage.nsPrefix+"."+eenum.name+".lit","")»
-    '''
-    
-    def private documentEClassHeader(EClass cls){
-	    '''«cls.documentEClassifierHeader»'''.appendToBuilder
-	    var boolean hasPropList = false;
-	    if(cls.isInterface()){
-	      '''<div class="eclassProps">EClass properties:<div class="eclassPropList">
-	      	<span class="label">Interface</span>'''.appendToBuilder
-	      	hasPropList=true;
-	    }
-		if(cls.isAbstract()){
-			if(cls.isInterface()){
-		      ''', '''.appendToBuilder 
-			}else{
-				'''<div class="eclassProps">EClass properties:<div class="eclassPropList">'''.appendToBuilder
-				hasPropList=true;
-			}
-			'''<span class="label">Abstract</span>'''.appendToBuilder			
-		}
-		if(!cls.ESuperTypes.isEmpty()){
-			var boolean genProps = false;
-			if(!cls.isInterface() && !cls.isAbstract()){
-				'''<div class="eclassProps">EClass properties:'''.appendToBuilder
-				genProps=true;
-			}
-			'''
-			<div class="eclassSupertypes">Supertypes:
-			«FOR st : cls.ESuperTypes SEPARATOR ", "»
-			<span class="teletype">«st.preparePossibleReference»</span>
-	      	«ENDFOR»
-			</div>'''.appendToBuilder
-			if(genProps){
-				'''</div>'''.appendToBuilder
-			}
-		}
-		if(hasPropList){
-			'''</div></div>'''.appendToBuilder
-		}
-    }
-    
-    def private documentENamedElement(ENamedElement elem, String color)
-    '''
-    <div class="teletype">«IF color != null»<div style="color:«color»">«ENDIF»«escapeText(elem.name)»«IF color != null»</div>«ENDIF»</div>
-    '''
-    
-    //(«typePckg.nsURI»)
-    // <«typePckg.name»>
-    def private documentETypedElement(ETypedElement elem, String color)
-    '''
-    	<td>«elem.documentENamedElement(color)»</td>
-    	<td>«documentProperty("T", elem.preparePossibleReference)»
-    <div class="label">Cardinality: [«elem.lowerBound»..«IF elem.upperBound == -1»*«ELSE»«elem.upperBound»«ENDIF»]</div>
-    «IF !elem.ordered»
-    <div class="label">Unordered</div>
-    «ENDIF»
-    «IF !elem.unique»
-    <div class="label">Not unique</div>
-    «ENDIF»'''
-    
-    def private preparePossibleReference(ETypedElement elem){
-    	if(elem.EGenericType != null){
-	    	elem.EGenericType.EClassifier.preparePossibleReference
-    	} else {
-    		'''<div class="alert">MISSING TYPE!</div>'''
-    	}
-    }
-    
-    def private preparePossibleReference(EClassifier cls){
-    	val typePckg = cls.EPackage
-    	val typeName = cls.name
-    	if(filter.findFirst[typePckg.nsURI.contains(it)] == null){
-    		'''<a href="#«escapeLabel(typePckg.nsPrefix+ "." + typeName)»">«typeName»</a>'''
-    	} else {
-    		'''«typeName»'''
-    	}
-    }
-    
-    def private documentEStructuralFeatureHeader(EStructuralFeature feat)
-    '''
-    «IF feat.derived»
-	    «feat.documentETypedElement("blue")»
-    «ELSE»
-    	«feat.documentETypedElement(null)»
-    «ENDIF»
-    «IF !feat.changeable»
-    <div class="label">Non-changeable</div>
-    «ENDIF»
-    «IF feat.volatile»
-    <div class="label">Volatile</div>
-    «ENDIF»
-    «IF feat.transient»
-    <div class="label">Transient</div>
-    «ENDIF»
-    «IF feat.unsettable»
-    <div class="label">Unsettable</div>
-    «ENDIF»
-    «IF feat.defaultValueLiteral != null»
-    «documentProperty("Default", escapeText(feat.defaultValueLiteral))»
-    «ENDIF»
-    «IF feat.derived»
-    <div class="label">Derived</div>
-    «ENDIF»
-    '''
-    
-    def private documentEAttributeHeader(EAttribute attr)
-    '''
-    <tr>
-    «attr.documentEStructuralFeatureHeader»
-    «IF attr.ID»
-    <div class="label">Identifier</div>
-    «ENDIF»
-    '''
-    
-    def private documentEReferenceHeader(EReference ref)
-    '''
-    «ref.documentEStructuralFeatureHeader»
-    «IF ref.containment»
-    <div class="label">Containment</label>
-    «ENDIF»
-    «IF ref.container»
-    <div class="label">Container</label>
-    «ENDIF»
-    «IF ref.EOpposite != null»
-    «documentProperty("Op", ref.EOpposite.name)»
-    «ENDIF»
-    '''
-    //ref.EOpposite.EContainingClass.preparePossibleReference+".\\allowbreak "+
-    
-    def private documentEOperationHeader(EOperation op)
-    '''
-    «op.documentETypedElement(null)»
-    «IF op.EType != null»
-    <div class="label">Returns:</div>
-    «op.preparePossibleReference»[«op.lowerBound»..«IF op.upperBound == ETypedElement::UNBOUNDED_MULTIPLICITY»*«ELSE»«op.upperBound»«ENDIF»]
-    «ENDIF»
-    «IF !op.EParameters.empty»
-    <div class="label">Parameters:
-    <ul>
-    «FOR param : op.EParameters»
-    	<li>«param.preparePossibleReference»[«param.lowerBound»..«IF param.upperBound == ETypedElement::UNBOUNDED_MULTIPLICITY»*«ELSE»«param.upperBound»«ENDIF»] <span class="teletype>"«escapeText(param.name)»</span></li>
-    «ENDFOR»
-    </ul>
-    «ENDIF»
-    '''
-    
-    def private documentProperty(CharSequence key, CharSequence value)
-    '''
-    <div class="keyValue"><span class="label">«key»:</span><span class="teletype">«value»</span></div>
-    '''
-    
-    def private documentHeader(String sectionClass, String sectionTitle, String shortTitle, String label, EModelElement element)
-    '''
-    <«sectionClass»>«anchorDef(escapeLabel(label),sectionTitle)»</«sectionClass»>
-    
-    «IF element != null»
-    «element.findGenModelDocumentation»
-    «ENDIF»
-    '''
-    
-    def private escapeText(String text){
-    	'''«text.replaceAll("&","&amp;").replaceAll("<","&lt;")»'''
-    }
-    
-    def private escapeLabel(String text){
-    	'''«text.replaceAll("_","").replaceAll("\\.","")»'''
-    }
-    
-    def private findGenModelDocumentation(EModelElement element){
-    	element.findGenModelDocumentation(true)
-    }
-    
-    def private findGenModelDocumentation(EModelElement element, boolean required){
-    	val doc = findAnnotation(element, "http://www.eclipse.org/emf/2002/GenModel", "documentation")
-    	if(doc!=null){
-    		val Reader docReader = new StringReader(doc);
-    		val Parser parser = new Parser(docReader);
-    	
-    		val Document markdownDoc = parser.parse();
-    		val builder = new StringBuilder();
-    		val latexVisitor = new HtmlEmitter(builder);
-    		markdownDoc.accept(latexVisitor);
-    		return builder.toString;
-    	}
-    	else {
-    		if(required){
-    			return '''<div class="alert">Missing Documentation!</div>'''
-    		} else {
-		    	return ''''''
-    		}
-    	}
-    }
-    
-    def private findAnnotation(EModelElement elem, String source, String key){
-    	val annotations = elem.EAnnotations
-    	if(annotations != null){
-	    	val ann = annotations.findFirst[it.source == source]
-	    	if(ann != null){
-	    		val det = ann.details
-	    		if(det != null){
-	    			return det.get(key)
-	    		}
-	    	}
-    	}
-    }
-    
-    def private anchorDef(CharSequence id,CharSequence text){
-    	'''<a id="«id»">«text»</a>'''
-    }
-    
-<<<<<<< HEAD
-
-	override generateTail() {
-		 '''
-	        </body>
-	        </html>
-	        '''.appendToBuilder
-	}
-	
-}
-=======
-}
-
->>>>>>> 893d475c
+/* Copyright (c) 2010-2012, Abel Hegedus, Istvan Rath and Daniel Varro
+ * All rights reserved. This program and the accompanying materials
+ * are made available under the terms of the Eclipse Public License v1.0
+ * which accompanies this distribution, and is available at
+ * http://www.eclipse.org/legal/epl-v10.html
+ *
+ * Contributors:
+ *   Abel Hegedus - initial structure
+ *   Adam Horvath - HTML specifics
+ *
+ *******************************************************************************/
+ package hu.bme.mit.documentation.generator.ecore
+
+import com.google.common.collect.Lists
+import java.io.Reader
+import java.io.StringReader
+import java.util.ArrayList
+import java.util.GregorianCalendar
+import java.util.List
+import org.eclipse.emf.ecore.EAttribute
+import org.eclipse.emf.ecore.EClass
+import org.eclipse.emf.ecore.EClassifier
+import org.eclipse.emf.ecore.EDataType
+import org.eclipse.emf.ecore.EEnum
+import org.eclipse.emf.ecore.EModelElement
+import org.eclipse.emf.ecore.ENamedElement
+import org.eclipse.emf.ecore.EOperation
+import org.eclipse.emf.ecore.EPackage
+import org.eclipse.emf.ecore.EReference
+import org.eclipse.emf.ecore.EStructuralFeature
+import org.eclipse.emf.ecore.ETypedElement
+import org.tautua.markdownpapers.ast.Document
+import org.tautua.markdownpapers.parser.Parser
+import org.tautua.markdownpapers.HtmlEmitter
+
+/**
+ * @author Abel Hegedus
+ * @author Adam Horvath
+ * 
+ */
+class EPackageDocGenHtml implements IDocGenerator{
+	private EPackage pckg
+    private StringBuilder builder
+    private List<String> filter
+    
+    override documentEPackage(StringBuilder sb, EPackage pckg, List<String> nameRefFilter, boolean genHeader){
+        this.builder = sb
+        this.pckg = pckg
+        this.filter = Lists::newArrayList(nameRefFilter)
+        
+        val gc = new GregorianCalendar()
+        val now = gc.getTime().toString()
+        if(genHeader){
+	        "<!-- This file was created using the HTML documentation generator. -->\n".appendToBuilder
+	        
+	        val create = "<!-- Creation date: " + now + "-->\n"
+	        create.appendToBuilder
+	        '''
+				<html>
+					<head>
+				      	<title>Metamodel Documentation</title>
+				    	<link rel="stylesheet" type="text/css" href="style.css" />
+				    	<script type="text/javascript" src="tocgen.js"></script>
+					</head>
+				<body onload="makeTOC();">
+	        '''.appendToBuilder
+        }
+        pckg.documentEPackageHeader.appendToBuilder
+        
+        //pckg.EClassifiers.sortBy[if(it instanceof EClass){(it as EClass).ESuperTypes.size} else {0}].forEach[
+        pckg.EClassifiers.sortBy[name].forEach[
+
+
+        	if(it instanceof EClass){
+	        		
+        		val cls = it as EClass
+
+        		cls.documentEClassHeader
+        		if(!cls.EAttributes.empty){
+	        		'''
+					<table>
+					<tr>
+						<th colspan="3"><div class="tableHeader">Attributes</div></th>
+					</tr>
+					<tr>
+						<th><div class="columnHeader">Name</div></th>
+						<th><div class="columnHeader">Properties</div></th>
+						<th><div clas="columnHeader">Documentation</div></th>
+					</tr>
+	        		'''.appendToBuilder
+	        		cls.EAttributes.sortBy[name].forEach[
+	        			'''<tr>'''.appendToBuilder
+	        			documentEAttributeHeader.appendToBuilder
+	        			''' </td> '''.appendToBuilder
+	        			'''<td>'''.appendToBuilder
+	        			findGenModelDocumentation(derived).appendToBuilder
+	        			'''</td>
+	        			</tr>'''.appendToBuilder
+	        		]
+	        		'''
+					</table>
+					«anchorDef(cls.EPackage.nsPrefix+"."+cls.name+".attr","")»
+	        		'''.appendToBuilder
+	        		
+        		}
+        		
+        		
+        		if(!cls.EReferences.empty){
+	        		//"paragraph".documentHeader("References", cls.EPackage.nsPrefix+"."+cls.name+".ref", null).appendToBuilder
+	        		'''
+					<table>
+					<tr>
+						<th colspan="3"><div class="tableHeader">References</div></th>
+					</tr>
+					<tr>
+						<th><div class="columnHeader">Name</div></th>
+						<th><div class="columnHeader">Properties</div></th>
+						<th><div clas="columnHeader">Documentation</div></th>
+					</tr>
+	        		'''.appendToBuilder
+	        		cls.EReferences.sortBy[name].forEach[
+	        			'''<tr>'''.appendToBuilder
+	        			documentEReferenceHeader.appendToBuilder
+	        			'''
+	        			</td> 
+	        			<td> '''.appendToBuilder
+	        			findGenModelDocumentation(derived).appendToBuilder
+	        			'''</td>
+	        			</tr>'''.appendToBuilder
+	        		]
+	        		'''
+					</table>
+					«anchorDef(cls.EPackage.nsPrefix+"."+cls.name+".ref","")»
+	        		'''
+	        		.appendToBuilder
+	        		
+        		}
+        		
+        		if(!cls.EOperations.empty){
+		        	'''
+					<table>
+					<tr>
+						<th colspan="3"><div class="tableHeader">Operations</div></th>
+					</tr>
+					<tr>
+						<th><div class="columnHeader">Name</div></th>
+						<th><div class="columnHeader">Properties</div></th>
+						<th><div clas="columnHeader">Documentation</div></th>
+					</tr>
+	        		'''.appendToBuilder
+	        		cls.EOperations.sortBy[name].forEach[
+	        			'''<tr>'''.appendToBuilder
+	        			documentEOperationHeader.appendToBuilder
+	        			''' </td><td> '''.appendToBuilder
+	        			findGenModelDocumentation(false).appendToBuilder
+	        			'''</td>
+	        			</tr>'''.appendToBuilder
+	        		]
+	        		'''
+					</table>
+					«anchorDef(cls.EPackage.nsPrefix+"."+cls.name+".op","")»
+	        		'''.appendToBuilder
+	        		
+        		}
+        		
+        		//if(cls.EOperations.size + cls.EStructuralFeatures.size > 2){
+	       		//	'''\clearpage'''.appendToBuilder
+	       		//}
+        		
+        	} else if(it instanceof EDataType){
+        		if(it instanceof EEnum){
+        			val eenum = it as EEnum
+        			eenum.documentEEnumHeader.appendToBuilder
+        		}
+        	}
+        	
+        ]
+    }
+
+    
+    def private appendToBuilder(CharSequence s){
+    	builder.append(s)
+    }
+    
+    def private documentEPackageHeader(EPackage pckg)
+    	'''
+    	«val packageName = ePackageFqName(pckg)»
+		«val title = "The <span class=\"packageName\">" + packageName + "</span> package"»
+		«documentHeader("h1", title, packageName, pckg.nsPrefix, pckg)»
+		<div class="">EPackage properties:</div>
+		«documentProperty("Namespace Prefix", '''«escapeText(pckg.nsPrefix)»''')»
+		
+		«documentProperty("Namespace URI", '''«pckg.nsURI»''')»
+		
+        '''
+
+    def private String ePackageFqName(EPackage pckg)
+	{
+		var current = pckg;
+		var List<String> list = new ArrayList;
+		var ret = new StringBuilder;
+		while(current!=null){
+			list.add(0,current.name);
+			current = current.eContainer as EPackage;
+		}
+		var i = 0;
+		val len = list.size;
+		for(String pElement:list){
+			ret.append(pElement);
+			if(i < len - 1 ){
+				ret.append(".");
+			}
+			i = i + 1;
+		}
+		ret.toString();
+	}    
+    def private documentEClassifierHeader(EClassifier cls)
+    '''
+    «documentHeader("h2", cls.name, cls.name, cls.EPackage.nsPrefix+"."+cls.name, cls)»
+    '''
+    
+    def private documentEDataTypeHeader(EDataType dt)
+    '''
+    «dt.documentEClassifierHeader»
+    '''
+    
+    def private documentEEnumHeader(EEnum eenum)
+    '''
+	«eenum.documentEDataTypeHeader»
+	<table>
+	<tr>
+		<th colspan="3"><div class="tableHeader">Literals</div></th>
+	</tr>
+	<tr>
+		<th><div class="columnHeader">Name</div></th>
+		<th><div class="columnHeader">Value</div></th>
+		<th><div clas="columnHeader">Documentation</div></th>
+	</tr>
+	«FOR literal : eenum.ELiterals»
+	<tr>
+		<td>
+			<span class="teletype">«escapeText(literal.literal)»</span>
+		</td>
+		<td>
+			«literal.value»
+		</td>
+		<td>
+			«literal.findGenModelDocumentation(false)»
+		</td>	
+	</tr>
+    «ENDFOR»
+	</table>
+	«anchorDef(eenum.EPackage.nsPrefix+"."+eenum.name+".lit","")»
+    '''
+    
+    def private documentEClassHeader(EClass cls){
+	    '''«cls.documentEClassifierHeader»'''.appendToBuilder
+	    var boolean hasPropList = false;
+	    if(cls.isInterface()){
+	      '''<div class="eclassProps">EClass properties:<div class="eclassPropList">
+	      	<span class="label">Interface</span>'''.appendToBuilder
+	      	hasPropList=true;
+	    }
+		if(cls.isAbstract()){
+			if(cls.isInterface()){
+		      ''', '''.appendToBuilder 
+			}else{
+				'''<div class="eclassProps">EClass properties:<div class="eclassPropList">'''.appendToBuilder
+				hasPropList=true;
+			}
+			'''<span class="label">Abstract</span>'''.appendToBuilder			
+		}
+		if(!cls.ESuperTypes.isEmpty()){
+			var boolean genProps = false;
+			if(!cls.isInterface() && !cls.isAbstract()){
+				'''<div class="eclassProps">EClass properties:'''.appendToBuilder
+				genProps=true;
+			}
+			'''
+			<div class="eclassSupertypes">Supertypes:
+			«FOR st : cls.ESuperTypes SEPARATOR ", "»
+			<span class="teletype">«st.preparePossibleReference»</span>
+	      	«ENDFOR»
+			</div>'''.appendToBuilder
+			if(genProps){
+				'''</div>'''.appendToBuilder
+			}
+		}
+		if(hasPropList){
+			'''</div></div>'''.appendToBuilder
+		}
+    }
+    
+    def private documentENamedElement(ENamedElement elem, String color)
+    '''
+    <div class="teletype">«IF color != null»<div style="color:«color»">«ENDIF»«escapeText(elem.name)»«IF color != null»</div>«ENDIF»</div>
+    '''
+    
+    //(«typePckg.nsURI»)
+    // <«typePckg.name»>
+    def private documentETypedElement(ETypedElement elem, String color)
+    '''
+    	<td>«elem.documentENamedElement(color)»</td>
+    	<td>«documentProperty("T", elem.preparePossibleReference)»
+    <div class="label">Cardinality: [«elem.lowerBound»..«IF elem.upperBound == -1»*«ELSE»«elem.upperBound»«ENDIF»]</div>
+    «IF !elem.ordered»
+    <div class="label">Unordered</div>
+    «ENDIF»
+    «IF !elem.unique»
+    <div class="label">Not unique</div>
+    «ENDIF»'''
+    
+    def private preparePossibleReference(ETypedElement elem){
+    	if(elem.EGenericType != null){
+	    	elem.EGenericType.EClassifier.preparePossibleReference
+    	} else {
+    		'''<div class="alert">MISSING TYPE!</div>'''
+    	}
+    }
+    
+    def private preparePossibleReference(EClassifier cls){
+    	val typePckg = cls.EPackage
+    	val typeName = cls.name
+    	if(filter.findFirst[typePckg.nsURI.contains(it)] == null){
+    		'''<a href="#«escapeLabel(typePckg.nsPrefix+ "." + typeName)»">«typeName»</a>'''
+    	} else {
+    		'''«typeName»'''
+    	}
+    }
+    
+    def private documentEStructuralFeatureHeader(EStructuralFeature feat)
+    '''
+    «IF feat.derived»
+	    «feat.documentETypedElement("blue")»
+    «ELSE»
+    	«feat.documentETypedElement(null)»
+    «ENDIF»
+    «IF !feat.changeable»
+    <div class="label">Non-changeable</div>
+    «ENDIF»
+    «IF feat.volatile»
+    <div class="label">Volatile</div>
+    «ENDIF»
+    «IF feat.transient»
+    <div class="label">Transient</div>
+    «ENDIF»
+    «IF feat.unsettable»
+    <div class="label">Unsettable</div>
+    «ENDIF»
+    «IF feat.defaultValueLiteral != null»
+    «documentProperty("Default", escapeText(feat.defaultValueLiteral))»
+    «ENDIF»
+    «IF feat.derived»
+    <div class="label">Derived</div>
+    «ENDIF»
+    '''
+    
+    def private documentEAttributeHeader(EAttribute attr)
+    '''
+    <tr>
+    «attr.documentEStructuralFeatureHeader»
+    «IF attr.ID»
+    <div class="label">Identifier</div>
+    «ENDIF»
+    '''
+    
+    def private documentEReferenceHeader(EReference ref)
+    '''
+    «ref.documentEStructuralFeatureHeader»
+    «IF ref.containment»
+    <div class="label">Containment</label>
+    «ENDIF»
+    «IF ref.container»
+    <div class="label">Container</label>
+    «ENDIF»
+    «IF ref.EOpposite != null»
+    «documentProperty("Op", ref.EOpposite.name)»
+    «ENDIF»
+    '''
+    //ref.EOpposite.EContainingClass.preparePossibleReference+".\\allowbreak "+
+    
+    def private documentEOperationHeader(EOperation op)
+    '''
+    «op.documentETypedElement(null)»
+    «IF op.EType != null»
+    <div class="label">Returns:</div>
+    «op.preparePossibleReference»[«op.lowerBound»..«IF op.upperBound == ETypedElement::UNBOUNDED_MULTIPLICITY»*«ELSE»«op.upperBound»«ENDIF»]
+    «ENDIF»
+    «IF !op.EParameters.empty»
+    <div class="label">Parameters:
+    <ul>
+    «FOR param : op.EParameters»
+    	<li>«param.preparePossibleReference»[«param.lowerBound»..«IF param.upperBound == ETypedElement::UNBOUNDED_MULTIPLICITY»*«ELSE»«param.upperBound»«ENDIF»] <span class="teletype>"«escapeText(param.name)»</span></li>
+    «ENDFOR»
+    </ul>
+    «ENDIF»
+    '''
+    
+    def private documentProperty(CharSequence key, CharSequence value)
+    '''
+    <div class="keyValue"><span class="label">«key»:</span><span class="teletype">«value»</span></div>
+    '''
+    
+    def private documentHeader(String sectionClass, String sectionTitle, String shortTitle, String label, EModelElement element)
+    '''
+    <«sectionClass»>«anchorDef(escapeLabel(label),sectionTitle)»</«sectionClass»>
+    
+    «IF element != null»
+    «element.findGenModelDocumentation»
+    «ENDIF»
+    '''
+    
+    def private escapeText(String text){
+    	'''«text.replaceAll("&","&amp;").replaceAll("<","&lt;")»'''
+    }
+    
+    def private escapeLabel(String text){
+    	'''«text.replaceAll("_","").replaceAll("\\.","")»'''
+    }
+    
+    def private findGenModelDocumentation(EModelElement element){
+    	element.findGenModelDocumentation(true)
+    }
+    
+    def private findGenModelDocumentation(EModelElement element, boolean required){
+    	val doc = findAnnotation(element, "http://www.eclipse.org/emf/2002/GenModel", "documentation")
+    	if(doc!=null){
+    		val Reader docReader = new StringReader(doc);
+    		val Parser parser = new Parser(docReader);
+    	
+    		val Document markdownDoc = parser.parse();
+    		val builder = new StringBuilder();
+    		val latexVisitor = new HtmlEmitter(builder);
+    		markdownDoc.accept(latexVisitor);
+    		return builder.toString;
+    	}
+    	else {
+    		if(required){
+    			return '''<div class="alert">Missing Documentation!</div>'''
+    		} else {
+		    	return ''''''
+    		}
+    	}
+    }
+    
+    def private findAnnotation(EModelElement elem, String source, String key){
+    	val annotations = elem.EAnnotations
+    	if(annotations != null){
+	    	val ann = annotations.findFirst[it.source == source]
+	    	if(ann != null){
+	    		val det = ann.details
+	    		if(det != null){
+	    			return det.get(key)
+	    		}
+	    	}
+    	}
+    }
+    
+    def private anchorDef(CharSequence id,CharSequence text){
+    	'''<a id="«id»">«text»</a>'''
+    }
+    
+	override generateTail() {
+		 '''
+	        </body>
+	        </html>
+	        '''.appendToBuilder
+	}
+	
+}